--- conflicted
+++ resolved
@@ -90,17 +90,10 @@
                 log_alpha_std=jnp.full(act_dim, cfg.init_log_alpha_std)
             )
             _dual_params = prec.cast_to_output(_dual_params)
-<<<<<<< HEAD
 
             _optim_state = optim.init(_params)
             _dual_optim_state = dual_optim.init(_dual_params)
 
-=======
-
-            _optim_state = optim.init(_params)
-            _dual_optim_state = dual_optim.init(_dual_params)
-
->>>>>>> f300125a
             if "16" in cfg.mp_policy:
                 _loss_scale = jmp.DynamicLossScale(
                     prec.cast_to_output(jnp.float32(2 ** 15))
